#!/usr/bin/env perl

use warnings;
use strict;

use Net::DNS;
use Getopt::Long;

use constant WHOIS_CACHE_FILE => "~/.whois_org_cache";

# Control newline (\n) output
$\ = '';

# Globals
my $whois_cache = {};

# Default settings, toggled with command line flags
my $options = {
    'no_cache' => 0,
};

exit main();

sub main {
    GetOptions(
        "n|no-cache" => \$main::options->{'no_cache'},
    );

    # Parse request.  Determine if it is a subdomain or not
    my $request = $ARGV[0];

    if ( !$request ) {
        print "Usage: domain_info.pl <domain>\n"
            . "optional flag: -n for no organization caching\n\n";
        return (0);
    }

<<<<<<< HEAD
my @whois;
my $whois_long;
my $no_match = 0;
my $no_whois = 0;

# Capture useful info from whois
if ( $domain =~ /\.co\.uk$/ ) { 
    $/ = '';
    my $whois_long = `whois $raw_domain`;
    if ( $whois_long ) {
        my $nameservers;

        if ( $whois_long =~ /^\s*This domain name has not been registered./m ) {
            $no_match = 1;
        } else {
            if ( $whois_long =~ /Registrar:\s*(.*)$/m ) {
                $registrar = $1;
            }
            
            if ( $whois_long =~ /Name servers:\s*(.*)\s+(?:WHOIS)/ ) {
                $nameservers = $1;
            }
       
            print "DBG: registrar = '$registrar'\n";
            print "DBG: nameserver = '$nameservers'\n";
        }
    } else {
        $no_whois = 1;
=======
    my $root_domain = get_root_domain($request);

    # If domain isn't the raw domain or www, treat it as custom subdomain
    my $custom_subdomain;

    if ( $request !~ /^(?:$root_domain)|(?:www\.$root_domain)$/ ) {
        $custom_subdomain = $request;
>>>>>>> 708fee7e
    }

<<<<<<< HEAD
    if ( @whois ) {
        foreach my $line (@whois) {
            if ( $line =~ /^\s*No match.*$domain/i ) {
                print ($line . "\n");
                $no_match = 1;
                last;
            }
            
            if ( $line =~ /Registrar(?: Name)?:\s*(.*)$/i ) {
                $registrar = $1;
            }
        
            if ( $line =~ /Name\s*Servers?:\s*(.*)$/i ) {
                push(@nameservers, $1) unless ( $1 =~ /^\s*$/ );
            }
        
            if ( $line =~ /Status:\s*(.*)$/i ) {
                push (@status, $1) unless ( $1 =~ /^\s*$/ );
            }
            
            if ( $line =~ /Expiration Date:\s*(.*)$/i ) {
                $expiration = $1;
            }
        }
    } else {
        $no_whois = 1;
=======
    if ( !$main::options{'no_cache'} ) {
        initialize_whois_cache();
>>>>>>> 708fee7e
    }

    my $request_info = {
        'domain'           => $root_domain,
        'custom_subdomain' => $custom_subdomain,
        'dns'              => {},
    };

<<<<<<< HEAD
if ($no_whois) {
    print "No WHOIS data returned.  Is the 'whois' command installed?\n";
} elsif (!$registrar && !$expiration) {
    print "\n$domain: Couldn't parse WHOIS information, or domain may not be registered.\n";
    print "Displaying full WHOIS:\n\n";
    print @whois;
} else {
    print "\n$domain\n\n";
    
    print "*** Condensed WHOIS information ***\n";
    print "Registrar: $registrar\n";
    print "Expires: $expiration\n" unless ( !$expiration );
    
    foreach (@status) {
        print "Status: $_\n";
    }
    
    print "Name servers:\n";
    foreach (@nameservers) {
        print "\t$_\n";
    }
}
=======
    display_whois_data($root_domain);
    display_dns($request_info);
    display_mx($root_domain);
>>>>>>> 708fee7e

    print "\n";

    if ( !$main::options{'no_cache'} ) {
        save_whois_cache();
    }

    return (1);
}

sub display_whois_data {
    my $domain = shift;

    if ( !$domain ) {
        die("Internal error: display_whois_data");
    }

    my ( $registrar, @nameservers, @status, $expiration );

    my @whois;
    my $whois_long;
    my $no_match = 0;

    # Capture useful info from whois
    if ( $domain =~ /\.co\.uk$/ ) {
        $/ = '';
        my $whois_long = `whois $domain`;
        my $nameservers;

        if ( $whois_long =~ /^\s*This domain name has not been registered./m ) {
            $no_match = 1;
        }
        else {
            if ( $whois_long =~ /Registrar:\s*(.*)$/m ) {
                $registrar = $1;
            }

            if ( $whois_long =~ /Name servers:\s*(.*)\s+(?:WHOIS)/ ) {
                $nameservers = $1;
            }
        }
    }
    else {
        @whois = `whois $domain`;

        foreach my $line (@whois) {
            if ( $line =~ /^\s*No match.*$domain/i ) {
                print( $line . "\n" );
                $no_match = 1;
                last;
            }

            if ( $line =~ /Registrar(?: Name)?:\s*(.*)$/i ) {
                $registrar = $1;
            }

            if ( $line =~ /Name\s*Servers?:\s*(.*)$/i ) {
                push( @nameservers, $1 ) unless ( $1 =~ /^\s*$/ );
            }

            if ( $line =~ /Status:\s*(.*)$/i ) {
                push( @status, $1 ) unless ( $1 =~ /^\s*$/ );
            }

            if ( $line =~ /Expiration Date:\s*(.*)$/i ) {
                $expiration = $1;
            }
        }
    }

    if ($no_match) {
        print "\n$domain doesn't appear to be registered.\n\n";
        exit(1);
    }

    if ( !$registrar && !$expiration ) {
        print "\n$domain: Couldn't parse WHOIS information, or domain may not be registered.\n";
        print "Displaying full WHOIS:\n\n";
        print @whois;
    }
    else {
        print "\n$domain\n\n";

        print "*** Condensed WHOIS information ***\n";
        print "Registrar: $registrar\n";
        print "Expires: $expiration\n" unless ( !$expiration );

        foreach (@status) {
            print "Status: $_\n";
        }

        print "Name servers:\n";
        foreach (@nameservers) {
            print "\t$_\n";
        }
    }
}

sub display_dns {
    my $request_info = shift;

    if ( !$request_info ) {
        die("Internal error: display_dns");
    }

    my $domain           = $request_info->{'domain'};
    my $custom_subdomain = $request_info->{'custom_subdomain'};

    # Determine length of the longest part, to make the domain displays line up
    my $length = 0;

<<<<<<< HEAD
    # Check www version
    $results->{'www'} = get_dns_info("www.$domain");
    
    # Check if someone specified a subdomain
    if ( $custom_sub ) {
        $results->{'custom'} = get_dns_info($custom_sub);
    }
    
    # Check MX
    my $res  = Net::DNS::Resolver->new;
    # Force IPv4 (eval'd due to module versions not containing force_v4)
    eval { 
        $res->force_v4(1);
    };

    my @mx   = mx($res, get_raw_domain($domain));
=======
    if ($custom_subdomain) {
        my @tmp = ( 'www.' . $domain, $custom_subdomain );
        @tmp = sort { length $a <=> length $b } @tmp;
>>>>>>> 708fee7e

        $length = length( $tmp[1] );
    }
    else {
        $length = length( 'www.' . $domain );
    }

    $length += 2;    # Indent output by 2 spaces

    my @domains = ( $domain, 'www.' . $domain );
    push( @domains, $custom_subdomain ) if ($custom_subdomain);

    print "\n\n*** DNS information ***\n";
    print "Web:\n";

    foreach my $display_domain (@domains) {
        printf( "%*s: ", $length, $display_domain );
        display_record( $display_domain, $length );
    }
}

sub display_mx {
    my $domain = shift;
    if ( !$domain ) {
        die("Internal error: display_mx");
    }

    print("\nEmail: \n");

    my $res = Net::DNS::Resolver->new;

    my $length = 0;

    my @mx_results = mx( $res, $domain );
    if (@mx_results) {
        foreach my $mx (@mx_results) {
            my $this_length = length( $mx->exchange );
            $length = $this_length if ( $this_length > $length );
        }

        $length += 1;

        foreach my $mx (@mx_results) {
            printf( "  %2s: %*s: ", $mx->preference, $length, $mx->exchange );
            display_record( $mx->exchange, $length + 6 );
        }
    }
    else {
        print "  No MX records found!\n";
    }
}

sub get_orgname {
    my $ip = shift;

    return 0 if ( !defined($ip) || $ip !~ /(?:\d{1,3}\.){3}\d{1,3}/ );

    # Simple cache per script run, often have many of same IP
    if ( defined( $main::whois_cache->{$ip} ) ) {
        return $main::whois_cache->{$ip}->{'org'};
    }

    my @results = split( /\n/, `whois $ip` );
    my $org = '';

    my $result = '';

    foreach (@results) {
        next if (/^[\s#]|^$|Internet Numbers/);
        $result = $_;

        # Some WHOIS servers use longform
        if (/OrgName:[^\S]*(.*)$/) {
            $org = $1;
            last;
        }

        # Shortform
        # So, we got a line that isn't a comment, blank, or has the generic
        #   'Internet Numbers' entry.  Grab the start of the line, prior to
        #   the last unbroken string of characters before a (
        #
        #   Example of our $result at this point (hopefully):
        #   Google Inc. GOOGLE (NET-74-125-0-0-1) 74.125.0.0 - 74.125.255.255

        if ( $result =~ /(.*?)(\s*[\w\d\._\-]*\s*)?\(/ ) {
            $org = $1;
            last;
        }
    }

    if ( !$org ) {
        $org = "No organization listed."
    }

    $main::whois_cache->{$ip}->{'org'} = $org;

    return $org;
}

# Thanks, Frank Escobedo!
sub get_root_domain {
    my $domain = shift;

    my @dp = split( /\./, $domain );
    my $num_dp = @dp;

    if ( $domain =~ /\.\w{2,3}\.\w{2}$/ ) {
        if ( $num_dp >= 3 ) {
            return $dp[ $#dp - 2 ] . "." . $dp[ $#dp - 1 ] . "." . $dp[$#dp];
        }
        return 0;
    }
    else {
        return $dp[ $#dp - 1 ] . "." . $dp[$#dp];
    }
}

sub initialize_whois_cache {
    open( CACHE, "<", glob(WHOIS_CACHE_FILE) ) or return;

    foreach my $line (<CACHE>) {
        $line =~ /^([^:]*):([^:]*):(.*)$/;
        my ( $ip, $date, $org ) = ( $1, $2, $3 );

        # date math, remove entries older than a week (60*60*24*7)=604800
        next if ( $date < time() - 604800 );

        $whois_cache->{$ip}->{'org'}  = $org;
        $whois_cache->{$ip}->{'date'} = $date;
    }

    close(CACHE);
}

sub save_whois_cache {
    open( CACHE, ">", glob(WHOIS_CACHE_FILE) ) or die("Could not open whois cache: $!");

    while ( my ( $ip, $ref ) = each(%$whois_cache) ) {
        my $org = $ref->{'org'};
        my $date;

        if ( defined( $ref->{'date'} ) ) {
            $date = $ref->{'date'};
        }
        else {
            $date = time();
        }

        print CACHE "$ip:$date:$org\n";
    }

    close(CACHE);
}

sub display_record {
    my $host   = shift;
    my $indent = shift;

    my $res   = Net::DNS::Resolver->new;
    my $query = $res->send($host);

    if ($query) {
        my @answers = $query->answer;
        if ( !@answers ) {
            print("No DNS data found.\n");
            return;
        }

        my $first = 1;

        foreach my $rr (@answers) {
            next unless ( $rr->name eq $host );
            print_node( $rr, \@answers, $indent, $first );
            $first = 0;
        }
    }
    else {
        warn "query failed: ", $res->errorstring, "\n";
    }
}

# Recursive function, follow CNAMEs until we get to an 'A' record
sub print_node {
    my ( $node, $answers, $indent, $is_first ) = @_;
    my $depth = 0;

    if ( scalar @_ == 5 ) {
        $depth = $_[4];
    }

    my $decorator  = '';
    my $indent_mod = 0;

    if ($depth) {
        #We're at least 1 level deep in CNAME resolution

        # Make a pretty arrow
        $decorator = "`-> ";

        # Pad 2 for ': ', and 4 to center under [CNAME], and length of decorator
        $indent_mod = 2 + ( 3 * $depth ) + ( ( $depth > 1 ) ? length($decorator) : 0 );
    }
    elsif ($is_first) {
        # make indent_mod 0 for first result, because we have already
        # output some information on this line (the domain for this DNS result)
        $indent_mod = 0 - $indent;    
    }
    else {
        # This indicates a secondary A or CNAME record defined for a given domain
        $indent_mod = 2;
    }

    if ( $node->type eq "CNAME" ) {
        printf "%*s%s[CNAME] %s\n", $indent + $indent_mod, '', $decorator, $node->cname;

        foreach my $rr (@$answers) {
            next unless ( $rr->name eq $node->cname );
            print_node( $rr, $answers, $indent, 0, $depth + 1 );
        }
    }
    else {
        printf(
            "%*s%s[A] %s (%s)\n",
            $indent + $indent_mod,
            '', $decorator, $node->address, get_orgname( $node->address )
        );
    }
}
<|MERGE_RESOLUTION|>--- conflicted
+++ resolved
@@ -35,36 +35,6 @@
         return (0);
     }
 
-<<<<<<< HEAD
-my @whois;
-my $whois_long;
-my $no_match = 0;
-my $no_whois = 0;
-
-# Capture useful info from whois
-if ( $domain =~ /\.co\.uk$/ ) { 
-    $/ = '';
-    my $whois_long = `whois $raw_domain`;
-    if ( $whois_long ) {
-        my $nameservers;
-
-        if ( $whois_long =~ /^\s*This domain name has not been registered./m ) {
-            $no_match = 1;
-        } else {
-            if ( $whois_long =~ /Registrar:\s*(.*)$/m ) {
-                $registrar = $1;
-            }
-            
-            if ( $whois_long =~ /Name servers:\s*(.*)\s+(?:WHOIS)/ ) {
-                $nameservers = $1;
-            }
-       
-            print "DBG: registrar = '$registrar'\n";
-            print "DBG: nameserver = '$nameservers'\n";
-        }
-    } else {
-        $no_whois = 1;
-=======
     my $root_domain = get_root_domain($request);
 
     # If domain isn't the raw domain or www, treat it as custom subdomain
@@ -72,40 +42,10 @@
 
     if ( $request !~ /^(?:$root_domain)|(?:www\.$root_domain)$/ ) {
         $custom_subdomain = $request;
->>>>>>> 708fee7e
-    }
-
-<<<<<<< HEAD
-    if ( @whois ) {
-        foreach my $line (@whois) {
-            if ( $line =~ /^\s*No match.*$domain/i ) {
-                print ($line . "\n");
-                $no_match = 1;
-                last;
-            }
-            
-            if ( $line =~ /Registrar(?: Name)?:\s*(.*)$/i ) {
-                $registrar = $1;
-            }
-        
-            if ( $line =~ /Name\s*Servers?:\s*(.*)$/i ) {
-                push(@nameservers, $1) unless ( $1 =~ /^\s*$/ );
-            }
-        
-            if ( $line =~ /Status:\s*(.*)$/i ) {
-                push (@status, $1) unless ( $1 =~ /^\s*$/ );
-            }
-            
-            if ( $line =~ /Expiration Date:\s*(.*)$/i ) {
-                $expiration = $1;
-            }
-        }
-    } else {
-        $no_whois = 1;
-=======
+    }
+
     if ( !$main::options{'no_cache'} ) {
         initialize_whois_cache();
->>>>>>> 708fee7e
     }
 
     my $request_info = {
@@ -114,34 +54,9 @@
         'dns'              => {},
     };
 
-<<<<<<< HEAD
-if ($no_whois) {
-    print "No WHOIS data returned.  Is the 'whois' command installed?\n";
-} elsif (!$registrar && !$expiration) {
-    print "\n$domain: Couldn't parse WHOIS information, or domain may not be registered.\n";
-    print "Displaying full WHOIS:\n\n";
-    print @whois;
-} else {
-    print "\n$domain\n\n";
-    
-    print "*** Condensed WHOIS information ***\n";
-    print "Registrar: $registrar\n";
-    print "Expires: $expiration\n" unless ( !$expiration );
-    
-    foreach (@status) {
-        print "Status: $_\n";
-    }
-    
-    print "Name servers:\n";
-    foreach (@nameservers) {
-        print "\t$_\n";
-    }
-}
-=======
     display_whois_data($root_domain);
     display_dns($request_info);
     display_mx($root_domain);
->>>>>>> 708fee7e
 
     print "\n";
 
@@ -253,28 +168,9 @@
     # Determine length of the longest part, to make the domain displays line up
     my $length = 0;
 
-<<<<<<< HEAD
-    # Check www version
-    $results->{'www'} = get_dns_info("www.$domain");
-    
-    # Check if someone specified a subdomain
-    if ( $custom_sub ) {
-        $results->{'custom'} = get_dns_info($custom_sub);
-    }
-    
-    # Check MX
-    my $res  = Net::DNS::Resolver->new;
-    # Force IPv4 (eval'd due to module versions not containing force_v4)
-    eval { 
-        $res->force_v4(1);
-    };
-
-    my @mx   = mx($res, get_raw_domain($domain));
-=======
     if ($custom_subdomain) {
         my @tmp = ( 'www.' . $domain, $custom_subdomain );
         @tmp = sort { length $a <=> length $b } @tmp;
->>>>>>> 708fee7e
 
         $length = length( $tmp[1] );
     }
